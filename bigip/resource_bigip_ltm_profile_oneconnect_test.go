package bigip

import (
	"fmt"
	"testing"

	"github.com/hashicorp/terraform/helper/resource"
	"github.com/hashicorp/terraform/terraform"
	"github.com/scottdware/go-bigip"
)

var TEST_ONECONNECT_NAME = fmt.Sprintf("/%s/test-oneconnect", TEST_PARTITION)

var TEST_ONECONNECT_RESOURCE = `
resource "bigip_ltm_profile_oneconnect" "test-oneconnect"
        {
            name = "/Common/test-oneconnect"
            partition = "Common"
            defaults_from = "/Common/oneconnect"
            idle_timeout_override = "disabled"
            max_age = 3600
            max_reuse = 1000
            max_size = 1000
            share_pools = "disabled"
            source_mask = "255.255.255.255"
        }
`

func TestBigipLtmProfileoneconnect_create(t *testing.T) {
	resource.Test(t, resource.TestCase{
		PreCheck: func() {
			testAcctPreCheck(t)
		},
		Providers:    testAccProviders,
		CheckDestroy: testCheckoneconnectsDestroyed,
		Steps: []resource.TestStep{
			{
				Config: TEST_ONECONNECT_RESOURCE,
				Check: resource.ComposeTestCheckFunc(
					testCheckoneconnectExists(TEST_ONECONNECT_NAME, true),
					resource.TestCheckResourceAttr("bigip_ltm_profile_oneconnect.test-oneconnect", "name", "/Common/test-oneconnect"),
					resource.TestCheckResourceAttr("bigip_ltm_profile_oneconnect.test-oneconnect", "defaults_from", "/Common/oneconnect"),
					resource.TestCheckResourceAttr("bigip_ltm_profile_oneconnect.test-oneconnect", "idle_timeout_override", "disabled"),
					resource.TestCheckResourceAttr("bigip_ltm_profile_oneconnect.test-oneconnect", "max_age", "3600"),
					resource.TestCheckResourceAttr("bigip_ltm_profile_oneconnect.test-oneconnect", "max_reuse", "1000"),
					resource.TestCheckResourceAttr("bigip_ltm_profile_oneconnect.test-oneconnect", "max_size", "1000"),
					resource.TestCheckResourceAttr("bigip_ltm_profile_oneconnect.test-oneconnect", "share_pools", "disabled"),
					resource.TestCheckResourceAttr("bigip_ltm_profile_oneconnect.test-oneconnect", "source_mask", "255.255.255.255"),
				),
			},
		},
	})
}

func TestBigipLtmProfileoneconnect_import(t *testing.T) {
	resource.Test(t, resource.TestCase{
		PreCheck: func() {
			testAcctPreCheck(t)
		},
		Providers:    testAccProviders,
		CheckDestroy: testCheckoneconnectsDestroyed,
		Steps: []resource.TestStep{
			{
				Config: TEST_ONECONNECT_RESOURCE,
				Check: resource.ComposeTestCheckFunc(
					testCheckoneconnectExists(TEST_ONECONNECT_NAME, true),
				),
				ResourceName:      TEST_ONECONNECT_NAME,
				ImportState:       false,
				ImportStateVerify: true,
			},
		},
	})
}

func testCheckoneconnectExists(name string, exists bool) resource.TestCheckFunc {
	return func(s *terraform.State) error {
		client := testAccProvider.Meta().(*bigip.BigIP)
		p, err := client.Oneconnect(name)
		if err != nil {
			return err
		}
		if exists && p == nil {
<<<<<<< HEAD
			return fmt.Errorf("oneconnects %s was not created.", name)
		}
		if !exists && p != nil {
			return fmt.Errorf("oneconnects %s was not created.", name)
=======
			return fmt.Errorf("oneconnect %s was not created.", name)
		}
		if !exists && p != nil {
			return fmt.Errorf("oneconnect %s still exists.", name)
>>>>>>> cec4a0b1
		}
		return nil
	}
}

func testCheckoneconnectsDestroyed(s *terraform.State) error {
	client := testAccProvider.Meta().(*bigip.BigIP)

	for _, rs := range s.RootModule().Resources {
		if rs.Type != "bigip_ltm_profile_oneconnect" {
			continue
		}

		name := rs.Primary.ID
		oneconnect, err := client.Oneconnect(name)
		if err != nil {
			return err
		}
		if oneconnect == nil {
<<<<<<< HEAD
			return fmt.Errorf("oneconnects %s was not created.", name)
=======
			return fmt.Errorf("oneconnect %s not destroyed.", name)
>>>>>>> cec4a0b1
		}
	}
	return nil
}<|MERGE_RESOLUTION|>--- conflicted
+++ resolved
@@ -81,17 +81,10 @@
 			return err
 		}
 		if exists && p == nil {
-<<<<<<< HEAD
-			return fmt.Errorf("oneconnects %s was not created.", name)
-		}
-		if !exists && p != nil {
-			return fmt.Errorf("oneconnects %s was not created.", name)
-=======
 			return fmt.Errorf("oneconnect %s was not created.", name)
 		}
 		if !exists && p != nil {
 			return fmt.Errorf("oneconnect %s still exists.", name)
->>>>>>> cec4a0b1
 		}
 		return nil
 	}
@@ -111,11 +104,7 @@
 			return err
 		}
 		if oneconnect == nil {
-<<<<<<< HEAD
-			return fmt.Errorf("oneconnects %s was not created.", name)
-=======
 			return fmt.Errorf("oneconnect %s not destroyed.", name)
->>>>>>> cec4a0b1
 		}
 	}
 	return nil
