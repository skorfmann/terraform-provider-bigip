--- conflicted
+++ resolved
@@ -4,10 +4,6 @@
 	"log"
 
 	"regexp"
-<<<<<<< HEAD
-	"strings"
-=======
->>>>>>> 25d4a563
 
 	"github.com/hashicorp/terraform/helper/schema"
 	"github.com/scottdware/go-bigip"
